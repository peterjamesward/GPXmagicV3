--- conflicted
+++ resolved
@@ -456,7 +456,6 @@
     -> PeteTree
     -> Maybe PeteTree
 replaceRange fromStart fromEnd withReferencePoint newPoints currentTree =
-<<<<<<< HEAD
     --TODO: Rather than fanny around internally only to rebuild, just rebuild!
     --Sadly, I seem unable to correctly write this, although I think I had
     --simply forgotten that this was recursing internally. That would explain a lot.
@@ -465,31 +464,13 @@
 
 
 replaceRangeInternal :
-=======
-    let
-        leadIn =
-            List.reverse <|
-                getFirstNPointsInReverseOrder fromStart currentTree
-
-        leadOut =
-            getLastNPointsInNaturalOrder fromEnd currentTree
-    in
-    (leadIn ++ newPoints ++ leadOut) |> treeFromSourcesWithExistingReference withReferencePoint
-
-
-replaceRange0 :
->>>>>>> f9f78ace
     Int
     -> Int
     -> GPXSource
     -> List GPXSource
     -> PeteTree
     -> Maybe PeteTree
-<<<<<<< HEAD
 replaceRangeInternal fromStart fromEnd withReferencePoint newPoints currentTree =
-=======
-replaceRange0 fromStart fromEnd withReferencePoint newPoints currentTree =
->>>>>>> f9f78ace
     {--
         This is our key edit function for external use.
 
