
# BUGS

**Stretch** Redo of Stretch operation sometimes gives error on track (e.g. Lacets).

**Delete** Delete should display "Sorry" message unless one leaf will remain.

**Map projection** not restored correctly on reload.

**Route Builder** previews not hiding when tool closed.

**BUG** Map and course part company! 3D and Plan. Disappointing.
> Now won't go wrong. Something smells.


**BUG** Dragging in 3D view when rotated does not respect rotation!

--- 

# WIP

<<<<<<< HEAD
**BUG** Shows original graph nodes all the time. 
> Should recompute after any track change, new track, removed track.
=======
## Finger painting

### Use as tool applicator

Fingerpainting is a meta-tool. 
Should be able to use it to Straighten, Smooth, more, without needing to place markers.
Indeed, may be more useful as such.
Need to set the painting mode - should this be in Tools, on the View, both?

### Start with no track, just Plan view with Map

* Need to be able to search on map, or have Plan view default to position like Map view does.
* But not urgent as there is already "Draw on Map".
>>>>>>> b69ed92b

---

# BACKLOG

## Synthesizer

FFT generators for theta (or X, Y) & phi (or Z) as function of s.

## Out and Back

Make the final turn optional.

## Smart smoother

Add the "desire" to return to the baseline road position? That would 
mean not just tracking theta but also the lateral deviation, and thereby 
ensure that a turn extends not only until we match the current theta but 
exceed that to return to the baseline. Or -- having done CurlyWurly, we 
could just do a linear (or cosine) transition back to baseline when we have 
matched theta (subject to theta derivatives of course).

## Actions

In several cases, only reason to use Actions is for Undo stack. That don't seem right.

## Test cases for edits.

You could do this you know, just not for the visuals.

## Languages

Awaiting French support.
Possible sign-ups for German, Dutch, Spanish.
Need more work on number formats.

## Usability

Drag Curve Former circle directly in Plan View. (Add an SVG "handle" to hit detect.)
Ditto for Move & Stretch, possibly Nudge.
Provide info text capability on top bar and on view panes.

## Tools: old, updated, & new

- Non-customisable keyboard alternatives for Load/Save/Undo/Redo/Fwd/Back/Purple (maybe 1-5 for views)
- Use localised number formatting everywhere (for French use of , and .)

## Loops

- Centroid average to work over S/F on loop
- Bezier smoothing to work over S/F on loop

---

# The cellar

## Land Use

Refetch data when more tracks loaded. Or provide button in the tool.
= Make the Land Use tool actually do something.

## Merge terrain and land use painting

(Experiment proved the idea (of roads partitioning polygons) but implementation was weak.
Roads should divide polygons, but care needed over directionality and crossing points.
It needs doing properly, including the start and finish cases.)

Using similar but less regular recursion scheme, use Land Use to colour terrain.
Maybe put some buildings, trees, water in for suitable land types, provided not on road.
Previous attempt at doing precise road occlusion was complex and not well done.
Maybe would be OK to just paint any land use parts that don't intersect any roads,
then devise some recursion scheme for those that do. Simple would be to split into
four (NE,NW,SE,SW) and repeat, but perhaps could be more influenced by leaf index.

1. The geometry
   More specifically, in SceneBuilder3D.makeLandUsePlanar(|Sloped), when we have the
   triangulated polygon, do this:
- If the polygon (bounding box) intersects no roads, paint it.
- If any of the polygon intersects any roads:
- For all triangles in polygon:
    - If triangle intersects any road then (recursively)
        - if triangle area > some threshold, subdivide (by splitting longest edge)
        - else make sure the triangle is _below_ the road section
        - Repeat intersection test on split triangles
- This will cease recursion based on size or absence of overlaps
- Paint revised triangulation.

2. The rendering
   For Industrial, Retail, Residential, consider placing some grey or brown blocks in each triangle.
   For Wood, Forest, see if some cones would create a pleasing effect.
   For Water, Rock, Farmland, etc, consider some textures.

On triangles, I think we could make Terrain look less blocky by starting out with a
simple triangulation based on bounding box centroid to each edge (with random perturbation?),
then using the above triangle splitting recursion. Mmm.

## Remove Actions

It's a challenge to avoid import loops, the interaction between tools and track (and graph) is hairy.
Whilst something of a burden, the Actions approach provides flexibility (yes, maybe too much).

## Snap to Roads with TomTom

https://developer.tomtom.com/snap-to-roads-api/documentation/product-information/introduction

Free for small volumes.
5000 point limit, much better than MapBox.

## Derive climbs from WKO file

_Eric Spencer_
> i haven't fully thought this through yet, but just airing to determine if it's viable as there are some potentially obvious issues. I ride a lot of workouts in ERG mode but many of the roads I use visually don't match the workout segment I'm on (eg. I'm hitting 120% FTP whilst riding downhill). Is there something that could roughly use inputs of my FTP, and my weight, I then provide a wko file that has say 3 blocks of 10 mins at 250W, with 3 mins between at 150W and GPXmagic would create a route with constant climbs and flats that broadly mimic the workout structure for my parameters without needing to use ERG. It would never be the exact durations of the wko as I may put in more or less power but effort wise it will broadly be correct.

Would do this with gradients and segments applied on to a base course.

## Camera

Full control of camera in relation to marker.

## Picture button

Add button to images to allow screen capture. Because "easy".

## Street view

Nope, can't be done in an iFrame. Google stops it. Alternative APIs too costly.

## LIDAR

Direct reading of LIDAR data.
-- Nope. Not enough data, tricky to access, mostly not free.

## Video playback window

Sync'd to Orange?
https://www.w3schools.com/jsref/dom_obj_video.asp

## Segment output

Semantically, endpoints should be duplicated between segments, but apparently RGT barfs.
Thus, provide option to output duplicate points but leave default as is until RGT complies.
(Dan Connelly)


<|MERGE_RESOLUTION|>--- conflicted
+++ resolved
@@ -19,10 +19,6 @@
 
 # WIP
 
-<<<<<<< HEAD
-**BUG** Shows original graph nodes all the time. 
-> Should recompute after any track change, new track, removed track.
-=======
 ## Finger painting
 
 ### Use as tool applicator
@@ -36,7 +32,6 @@
 
 * Need to be able to search on map, or have Plan view default to position like Map view does.
 * But not urgent as there is already "Draw on Map".
->>>>>>> b69ed92b
 
 ---
 
