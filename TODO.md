--- conflicted
+++ resolved
@@ -18,15 +18,13 @@
 - Re-opened the file and the preview was still in place.
 > Sounds like options not being reset on track load.
 
-BUG: Smooth with Splines whole track, not working to S/F.
+TWEAK:
+For altitude and gradient smoothing, reduce the averaging window at each end of the range
+to avoid "spikes" when it suddenly ends.
 
 --
 
 # WIP
-
-## Map painting
-
-MAYBE: When click to drag is on, we just paint the whole track on the map.
 
 ## Adaptive smoothing
 
@@ -89,15 +87,7 @@
 ## Black-box mode
 
 Runs server-side (Node.js?), receives track via POST, returns smoothed.
-<<<<<<< HEAD
-
-## Smoothing
-
-For altitude and gradient smoothing, reduce the averaging window at each end of the range
-to avoid "spikes" when it suddenly ends.
-=======
 > `elm-serverless` can do this, may be other ways.
->>>>>>> 9ceed0c1
 
 ## Route Builder
 
